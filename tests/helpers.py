--- conflicted
+++ resolved
@@ -28,31 +28,6 @@
 
 from flask.ext.restless import APIManager
 
-<<<<<<< HEAD
-#: The file descriptor and filename of the database which will be used in the
-#: tests.
-DB = dict(fd=None, filename=None)
-
-
-def setUpModule():
-    """Creates a temporary file which will contain the database to use in the
-    tests.
-
-    """
-    DB['fd'], DB['filename'] = tempfile.mkstemp()
-
-
-def tearDownModule():
-    """Closes and unlinks the database file used in the tests."""
-    if DB['fd']:
-        os.close(DB['fd'])
-        DB['fd'] = None
-    if DB['filename']:
-        #os.unlink(DB['filename'])
-        DB['filename'] = None
-
-=======
->>>>>>> 7e2916ec
 
 class FlaskTestBase(TestCase):
     """Base class for tests which use a Flask application."""
