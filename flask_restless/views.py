--- conflicted
+++ resolved
@@ -1333,23 +1333,10 @@
             assert query.count() == 1, 'Multiple rows with same ID'
 
         try:
-<<<<<<< HEAD
-            # when update relations of current model
-            # if there is an column that is not specified in the relationship
-            # server crash but should have given a note down to the client
-            # as it was nice done to the same situation that might
-            # occur to current model
-            relations = self._update_relations(query, data)
-        except TypeError, exception:
-            current_app.logger.exception(exception.message)
-            return jsonify_status_code(400, message=exception.message)
-
-=======
             relations = self._update_relations(query, data)
         except self.validation_exceptions as exception:
             current_app.logger.exception(str(exception))
             return self._handle_validation_exception(exception)
->>>>>>> 5edd8caf
         field_list = frozenset(data) ^ relations
         data = dict((field, data[field]) for field in field_list)
 
