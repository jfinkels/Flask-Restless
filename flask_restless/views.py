"""
    flask.ext.restless.views
    ~~~~~~~~~~~~~~~~~~~~~~~~

    Provides the following view classes, subclasses of
    :class:`flask.MethodView` which provide generic endpoints for interacting
    with an entity of the database:

    :class:`flask.ext.restless.views.API`
      Provides the endpoints for each of the basic HTTP methods. This is the
      main class used by the
      :meth:`flask.ext.restless.manager.APIManager.create_api` method to create
      endpoints.

    :class:`flask.ext.restless.views.FunctionAPI`
      Provides a :http:method:`get` endpoint which returns the result of
      evaluating some function on the entire collection of a given model.

    :copyright: 2011 by Lincoln de Sousa <lincoln@comum.org>
    :copyright: 2012 Jeffrey Finkelstein <jeffrey.finkelstein@gmail.com>
    :license: GNU AGPLv3+ or BSD

"""
from __future__ import division

from collections import defaultdict
import datetime
import math

from dateutil.parser import parse as parse_datetime
from flask import abort
from flask import json
from flask import jsonify
from flask import request
from flask.views import MethodView
from sqlalchemy import Date
from sqlalchemy import DateTime
from sqlalchemy.exc import OperationalError
from sqlalchemy.orm import class_mapper
from sqlalchemy.orm import ColumnProperty
from sqlalchemy.orm import object_mapper
from sqlalchemy.orm import RelationshipProperty
from sqlalchemy.orm.dynamic import AppenderMixin
from sqlalchemy.orm.exc import MultipleResultsFound
from sqlalchemy.orm.exc import NoResultFound
from sqlalchemy.orm.properties import RelationshipProperty as RelProperty
from sqlalchemy.orm.query import Query
from sqlalchemy.sql import func

from .helpers import partition
from .helpers import unicode_keys_to_strings
from .search import create_query
from .search import search


def jsonify_status_code(status_code, *args, **kw):
    """Returns a jsonified response with the specified HTTP status code.

    The positional and keyword arguments are passed directly to the
    :func:`flask.jsonify` function which creates the response.

    """
    response = jsonify(*args, **kw)
    response.status_code = status_code
    return response


def _is_date_field(model, fieldname):
    """Returns ``True`` if and only if the field of `model` with the specified
    name corresponds to either a :class:`datetime.date` object or a
    :class:`datetime.datetime` object.

    """
    prop = getattr(model, fieldname).property
    if isinstance(prop, RelationshipProperty):
        return False
    fieldtype = prop.columns[0].type
    return isinstance(fieldtype, Date) or isinstance(fieldtype, DateTime)


def _get_or_create(session, model, **kwargs):
    """Returns the first instance of the specified model filtered by the
    keyword arguments, or creates a new instance of the model and returns that.

    This function returns a two-tuple in which the first element is the created
    or retrieved instance and the second is a boolean value which is ``True``
    if and only if an instance was created.

    The idea for this function is based on Django's ``Model.get_or_create()``
    method.

    `session` is the session in which all database transactions are made (this
    should be :attr:`flask.ext.sqlalchemy.SQLAlchemy.session`).

    `model` is the SQLAlchemy model to get or create (this should be a subclass
    of :class:`~flask.ext.restless.model.Entity`).

    `kwargs` are the keyword arguments which will be passed to the
    :func:`sqlalchemy.orm.query.Query.filter_by` function.

    """
    instance = session.query(model).filter_by(**kwargs).first()
    if instance:
        return instance, False
    instance = model(**kwargs)
    session.add(instance)
    session.commit()
    return instance, True


def _get_columns(model):
    """Returns a dictionary-like object containing all the columns of the
    specified `model` class.

    """
    return model._sa_class_manager


def _get_related_model(model, relationname):
    """Gets the class of the model to which `model` is related by the attribute
    whose name is `relationname`.

    """
    return _get_columns(model)[relationname].property.mapper.class_


def _get_relations(model):
    """Returns a list of relation names of `model` (as a list of strings)."""
    cols = _get_columns(model)
    return [k for k in cols if isinstance(cols[k].property, RelProperty)]


def _primary_key_name(model_or_instance):
    """Returns the name of the primary key of the specified model or instance
    of a model, as a string.

    If `model_or_instance` specifies multiple primary keys and ``'id'`` is one
    of them, ``'id'`` is returned. If `model_or_instance` specifies multiple
    primary keys and ``'id'`` is not one of them, only the name of the first
    one in the list of primary keys is returned.

    """
    its_a_model = isinstance(model_or_instance, type)
    mapper = class_mapper if its_a_model else object_mapper
    mapped = mapper(model_or_instance)
    primary_key_names = [key.name for key in mapped.primary_key]
    return 'id' if 'id' in primary_key_names else primary_key_names[0]


# This code was adapted from :meth:`elixir.entity.Entity.to_dict` and
# http://stackoverflow.com/q/1958219/108197.
def _to_dict(instance, deep=None, exclude=None, include=None,
             exclude_relations=None, include_relations=None):
    """Returns a dictionary representing the fields of the specified `instance`
    of a SQLAlchemy model.

    `deep` is a dictionary containing a mapping from a relation name (for a
    relation of `instance`) to either a list or a dictionary. This is a
    recursive structure which represents the `deep` argument when calling
    :func:`!_to_dict` on related instances. When an empty list is encountered,
    :func:`!_to_dict` returns a list of the string representations of the
    related instances.

    If either `include` or `exclude` is not ``None``, exactly one of them must
    be specified. If both are not ``None``, then this function will raise a
    :exc:`ValueError`. `exclude` must be a list of strings specifying the
    columns which will *not* be present in the returned dictionary
    representation of the object (in other words, it is a
    blacklist). Similarly, `include` specifies the only columns which will be
    present in the returned dictionary (in other words, it is a whitelist).

    .. note::

       If `include` is an iterable of length zero (like the empty tuple or the
       empty list), then the returned dictionary will be empty. If `include` is
       ``None``, then the returned dictionary will include all columns not
       excluded by `exclude`.

    `include_relations` is a dictionary mapping strings representing relation
    fields on the specified `instance` to a list of strings representing the
    names of fields on the related model which should be included in the
    returned dictionary; `exclude_relations` is similar.

    """
    if (exclude is not None or exclude_relations is not None) and \
            (include is not None or include_relations is not None):
        raise ValueError('Cannot specify both include and exclude.')
    # create the dictionary mapping column name to value
    columns = (p.key for p in object_mapper(instance).iterate_properties
               if isinstance(p, ColumnProperty))
    # filter the columns based on exclude and include values
    if exclude is not None:
        columns = (c for c in columns if c not in exclude)
    elif include is not None:
        columns = (c for c in columns if c in include)
    result = dict((col, getattr(instance, col)) for col in columns)
    # Convert datetime and date objects to ISO 8601 format.
    #
    # TODO We can get rid of this when issue #33 is resolved.
    for key, value in result.items():
        if isinstance(value, datetime.date):
            result[key] = value.isoformat()
    # recursively call _to_dict on each of the `deep` relations
    deep = deep or {}
    for relation, rdeep in deep.iteritems():
        # Get the related value so we can see if it is None, a list, a query
        # (as specified by a dynamic relationship loader), or an actual
        # instance of a model.
        relatedvalue = getattr(instance, relation)
        if relatedvalue is None:
            result[relation] = None
            continue
        # Determine the included and excluded fields for the related model.
        newexclude = None
        newinclude = None
        if exclude_relations is not None and relation in exclude_relations:
            newexclude = exclude_relations[relation]
        elif (include_relations is not None and
              relation in include_relations):
            newinclude = include_relations[relation]
        # Do some black magic on SQLAlchemy to decide if the related instance
        # should be rendered as a list or as a single object.
        uselist = instance._sa_class_manager[relation].property.uselist
        if uselist:
            result[relation] = [_to_dict(inst, rdeep, exclude=newexclude,
                                         include=newinclude)
                                for inst in relatedvalue]
<<<<<<< HEAD
        elif isinstance(relatedvalue, Query):
            result[relation] = _to_dict(relatedvalue.one(), rdeep,
                                        exclude=newexclude,
                                        include=newinclude)
        else:
            result[relation] = _to_dict(relatedvalue, rdeep,
                                        exclude=newexclude,
                                        include=newinclude)
=======
            continue
        # If the related value is dynamically loaded, resolve the query to get
        # the single instance.
        if isinstance(relatedvalue, Query):
            relatedvalue = relatedvalue.one()
        result[relation] = _to_dict(relatedvalue, rdeep, exclude=newexclude,
                                    include=newinclude)
>>>>>>> 7e2916ec
    return result


def _parse_includes(column_names):
    """Returns a pair, consisting of a list of column names to include on the
    left and a dictionary mapping relation name to a list containing the names
    of fields on the related model which should be included.

    `column_names` is either ``None`` or a list of strings. If it is ``None``,
    the returned pair will be ``(None, None)``.

    If the name of a relation appears as a key in the dictionary, then it will
    not appear in the list.

    """
    if column_names is None:
        return None, None
    dotted_names, columns = partition(column_names, lambda name: '.' in name)
    # Create a dictionary mapping relation names to fields on the related
    # model.
    relations = defaultdict(list)
    for name in dotted_names:
        relation, field = name.split('.', 1)
        # Only add the relation if it's column has been specified.
        if relation in columns:
            relations[relation].append(field)
    # Included relations need only be in the relations dictionary, not the
    # columns list.
    for relation in relations:
        if relation in columns:
            columns.remove(relation)
    return columns, relations


def _parse_excludes(column_names):
    """Returns a pair, consisting of a list of column names to exclude on the
    left and a dictionary mapping relation name to a list containing the names
    of fields on the related model which should be excluded.

    `column_names` is either ``None`` or a list of strings. If it is ``None``,
    the returned pair will be ``(None, None)``.

    If the name of a relation appears in the list then it will not appear in
    the dictionary.

    """
    if column_names is None:
        return None, None
    dotted_names, columns = partition(column_names, lambda name: '.' in name)
    # Create a dictionary mapping relation names to fields on the related
    # model.
    relations = defaultdict(list)
    for name in dotted_names:
        relation, field = name.split('.', 1)
        # Only add the relation if it's column has not been specified.
        if relation not in columns:
            relations[relation].append(field)
    # Relations which are to be excluded entirely need only be in the columns
    # list, not the relations dictionary.
    for column in columns:
        if column in relations:
            del relations[column]
    return columns, relations


def _evaluate_functions(session, model, functions):
    """Executes each of the SQLAlchemy functions specified in ``functions``, a
    list of dictionaries of the form described below, on the given model and
    returns a dictionary mapping function name (slightly modified, see below)
    to result of evaluation of that function.

    `session` is the SQLAlchemy session in which all database transactions will
    be performed.

    `model` is the :class:`flask.ext.restless.Entity` object on which the
    specified functions will be evaluated.

    ``functions`` is a list of dictionaries of the form::

        {'name': 'avg', 'field': 'amount'}

    For example, if you want the sum and the average of the field named
    "amount"::

        >>> # assume instances of Person exist in the database...
        >>> f1 = dict(name='sum', field='amount')
        >>> f2 = dict(name='avg', field='amount')
        >>> evaluate_functions(Person, [f1, f2])
        {'avg__amount': 456, 'sum__amount': 123}

    The return value is a dictionary mapping ``'<funcname>__<fieldname>'`` to
    the result of evaluating that function on that field. If `model` is
    ``None`` or `functions` is empty, this function returns the empty
    dictionary.

    If a field does not exist on a given model, :exc:`AttributeError` is
    raised. If a function does not exist,
    :exc:`sqlalchemy.exc.OperationalError` is raised. The former exception will
    have a ``field`` attribute which is the name of the field which does not
    exist. The latter exception will have a ``function`` attribute which is the
    name of the function with does not exist.

    """
    if not model or not functions:
        return {}
    processed = []
    funcnames = []
    for function in functions:
        funcname, fieldname = function['name'], function['field']
        # We retrieve the function by name from the SQLAlchemy ``func``
        # module and the field by name from the model class.
        #
        # If the specified field doesn't exist, this raises AttributeError.
        funcobj = getattr(func, funcname)
        try:
            field = getattr(model, fieldname)
        except AttributeError, exception:
            exception.field = fieldname
            raise exception
        # Time to store things to be executed. The processed list stores
        # functions that will be executed in the database and funcnames
        # contains names of the entries that will be returned to the
        # caller.
        funcnames.append('%s__%s' % (funcname, fieldname))
        processed.append(funcobj(field))
    # Evaluate all the functions at once and get an iterable of results.
    #
    # If any of the functions
    try:
        evaluated = session.query(*processed).one()
    except OperationalError, exception:
        # HACK original error message is of the form:
        #
        #    '(OperationalError) no such function: bogusfuncname'
        original_error_msg = exception.args[0]
        bad_function = original_error_msg[37:]
        exception.function = bad_function
        raise exception
    return dict(zip(funcnames, evaluated))


class ModelView(MethodView):
    """Base class for :class:`flask.MethodView` classes which represent a view
    of a SQLAlchemy model.

    The model class for this view can be accessed from the :attr:`model`
    attribute, and the session in which all database transactions will be
    performed when dealing with this model can be accessed from the
    :attr:`session` attribute.

    When subclasses wish to make queries to the database model specified in the
    constructor, they should access the ``self.query`` function, which
    delegates to the appropriate SQLAlchemy query object or Flask-SQLAlchemy
    query object, depending on how the model has been defined.

    """

    def __init__(self, session, model, *args, **kw):
        """Calls the constructor of the superclass and specifies the model for
        which this class provides a ReSTful API.

        `session` is the SQLAlchemy session in which all database transactions
        will be performed.

        `model` is the SQLALchemy declarative model class of the database model
        for which this instance of the class is an API.

        """
        super(ModelView, self).__init__(*args, **kw)
        self.session = session
        self.model = model

    def query(self, model=None):
        """Returns either a SQLAlchemy query or Flask-SQLAlchemy query object
        (depending on the type of the model) on the specified `model`, or if
        `model` is ``None``, the model specified in the constructor of this
        class.

        """
        the_model = model or self.model
        if hasattr(the_model, 'query'):
            return the_model.query
        else:
            return self.session.query(the_model)


class FunctionAPI(ModelView):
    """Provides method-based dispatching for :http:method:`get` requests which
    wish to apply SQL functions to all instances of a model.

    .. versionadded:: 0.4

    """

    def get(self):
        """Returns the result of evaluating the SQL functions specified in the
        body of the request.

        For a description of the request and response formats, see
        :ref:`functionevaluation`.

        """
        try:
            data = json.loads(request.args.get('q')) or {}
        except (TypeError, ValueError, OverflowError):
            return jsonify_status_code(400, message='Unable to decode data')
        try:
            result = _evaluate_functions(self.session, self.model,
                                         data.get('functions'))
            if not result:
                return jsonify_status_code(204)
            return jsonify(result)
        except AttributeError, exception:
            message = 'No such field "%s"' % exception.field
            return jsonify_status_code(400, message=message)
        except OperationalError, exception:
            message = 'No such function "%s"' % exception.function
            return jsonify_status_code(400, message=message)


class API(ModelView):
    """Provides method-based dispatching for :http:method:`get`,
    :http:method:`post`, :http:method:`patch`, :http:method:`put`, and
    :http:method:`delete` requests, for both collections of models and
    individual models.

    """

    def __init__(self, session, model, authentication_required_for=None,
                 authentication_function=None, exclude_columns=None,
                 include_columns=None, validation_exceptions=None,
                 results_per_page=10, post_form_preprocessor=None, *args,
                 **kw):
        """Instantiates this view with the specified attributes.

        `session` is the SQLAlchemy session in which all database transactions
        will be performed.

        `model` is the :class:`flask_restless.Entity` class of the database
        model for which this instance of the class is an API. This model should
        live in `database`.

        `authentication_required_for` is a list of HTTP method names (for
        example, ``['POST', 'PATCH']``) for which authentication must be
        required before clients can successfully make requests. If this keyword
        argument is specified, `authentication_function` must also be
        specified.

        `authentication_function` is a function which accepts no arguments and
        returns ``True`` if and only if a client is authorized to make a
        request on an endpoint.

        Pre-condition (callers must satisfy): if `authentication_required_for`
        is specified, so must `authentication_function`.

        `validation_exceptions` is the tuple of exceptions raised by backend
        validation (if any exist). If exceptions are specified here, any
        exceptions which are caught when writing to the database. Will be
        returned to the client as a :http:statuscode:`400` response with a
        message specifying the validation error which occurred. For more
        information, see :ref:`validation`.

        If either `include_columns` or `exclude_columns` is not ``None``,
        exactly one of them must be specified. If both are not ``None``, then
        the behavior of this function is undefined. `exclude_columns` must be
        an iterable of strings specifying the columns of `model` which will
        *not* be present in the JSON representation of the model provided in
        response to :http:method:`get` requests.  Similarly, `include_columns`
        specifies the *only* columns which will be present in the returned
        dictionary. In other words, `exclude_columns` is a blacklist and
        `include_columns` is a whitelist; you can only use one of them per API
        endpoint. If either `include_columns` or `exclude_columns` contains a
        string which does not name a column in `model`, it will be ignored.

        If `include_columns` is an iterable of length zero (like the empty
        tuple or the empty list), then the returned dictionary will be
        empty. If `include_columns` is ``None``, then the returned dictionary
        will include all columns not excluded by `exclude_columns`.

        See :ref:`includes` for information on specifying included or excluded
        columns on fields of related models.

        `results_per_page` is a positive integer which represents the number of
        results which are returned per page. If this is anything except a
        positive integer, pagination will be disabled (warning: this may result
        in large responses). For more information, see :ref:`pagination`.

        `post_form_preprocessor` is a callback function which takes
        POST input parameters loaded from JSON and enhances them with other
        key/value pairs. The example use of this is when your ``model``
        requires to store user identity and for security reasons the identity
        is not read from the post parameters (where malicious user can tamper
        with them) but from the session.

        .. versionadded:: 0.7
           Added the `exclude_columns` keyword argument.

        .. versionadded:: 0.6
           Added the `results_per_page` keyword argument.

        .. versionadded:: 0.5
           Added the `include_columns`, and `validation_exceptions` keyword
           arguments.

        .. versionadded:: 0.4
           Added the `authentication_required_for` and
           `authentication_function` keyword arguments.

        """
        super(API, self).__init__(session, model, *args, **kw)
        self.authentication_required_for = authentication_required_for or ()
        self.authentication_function = authentication_function
        # convert HTTP method names to uppercase
        self.authentication_required_for = \
            frozenset([m.upper() for m in self.authentication_required_for])
        self.exclude_columns, self.exclude_relations = \
            _parse_excludes(exclude_columns)
        self.include_columns, self.include_relations = \
            _parse_includes(include_columns)
        self.validation_exceptions = tuple(validation_exceptions or ())
        self.results_per_page = results_per_page
        self.paginate = (isinstance(self.results_per_page, int)
                         and self.results_per_page > 0)
        self.post_form_preprocessor = post_form_preprocessor

    def _add_to_relation(self, query, relationname, toadd=None):
        """Adds a new or existing related model to each model specified by
        `query`.

        This function does not commit the changes made to the database. The
        calling function has that responsibility.

        `query` is a SQLAlchemy query instance that evaluates to all instances
        of the model specified in the constructor of this class that should be
        updated.

        `relationname` is the name of a one-to-many relationship which exists
        on each model specified in `query`.

        `toadd` is a list of dictionaries, each representing the attributes of
        an existing or new related model to add. If a dictionary contains the
        key ``'id'``, that instance of the related model will be
        added. Otherwise, the
        :classmethod:`~flask.ext.restless.model.get_or_create` class method
        will be used to get or create a model to add.

        """
        submodel = _get_related_model(self.model, relationname)
        for dictionary in toadd or []:
            if 'id' in dictionary:
                subinst = self._get_by(dictionary['id'], submodel)
            else:
                kw = unicode_keys_to_strings(dictionary)
                subinst = _get_or_create(self.session, submodel, **kw)[0]
            for instance in query:
                getattr(instance, relationname).append(subinst)

    def _remove_from_relation(self, query, relationname, toremove=None):
        """Removes a related model from each model specified by `query`.

        This function does not commit the changes made to the database. The
        calling function has that responsibility.

        `query` is a SQLAlchemy query instance that evaluates to all instances
        of the model specified in the constructor of this class that should be
        updated.

        `relationname` is the name of a one-to-many relationship which exists
        on each model specified in `query`.

        `toremove` is a list of dictionaries, each representing the attributes
        of an existing model to remove. If a dictionary contains the key
        ``'id'``, that instance of the related model will be
        removed. Otherwise, the instance to remove will be retrieved using the
        other attributes specified in the dictionary. If multiple instances
        match the specified attributes, only the first instance will be
        removed.

        If one of the dictionaries contains a mapping from ``'__delete__'`` to
        ``True``, then the removed object will be deleted after being removed
        from each instance of the model in the specified query.

        """
        submodel = _get_related_model(self.model, relationname)
        for dictionary in toremove or []:
            remove = dictionary.pop('__delete__', False)
            if 'id' in dictionary:
                subinst = self._get_by(dictionary['id'], submodel)
            else:
                kw = unicode_keys_to_strings(dictionary)
                subinst = self.query(submodel).filter_by(**kw).first()
            for instance in query:
                getattr(instance, relationname).remove(subinst)
            if remove:
                self.session.delete(subinst)
<<<<<<< HEAD
    def _override_from_relation(self, query, relationname, tooverride=None):
        submodel = _get_related_model(self.model, relationname)
        subinst_list = []
        for dictionary in tooverride or []:
=======

    def _set_on_relation(self, query, relationname, toset=None):
        """Sets the value of the relation specified by `relationname` on each
        instance specified by `query` to have the new or existing related
        models specified by `toset`.

        This function does not commit the changes made to the database. The
        calling function has that responsibility.

        `query` is a SQLAlchemy query instance that evaluates to all instances
        of the model specified in the constructor of this class that should be
        updated.

        `relationname` is the name of a one-to-many relationship which exists
        on each model specified in `query`.

        `toset` is a list of dictionaries, each representing the attributes of
        an existing or new related model to set. If a dictionary contains the
        key ``'id'``, that instance of the related model will be added.
        Otherwise, the :classmethod:`~flask.ext.restless.model.get_or_create`
        class method will be used to get or create a model to set.

        """
        submodel = _get_related_model(self.model, relationname)
        subinst_list = []
        for dictionary in toset or []:
>>>>>>> 7e2916ec
            if 'id' in dictionary:
                subinst = self._get_by(dictionary['id'], submodel)
            else:
                kw = unicode_keys_to_strings(dictionary)
                subinst = _get_or_create(self.session, submodel, **kw)[0]
            subinst_list.append(subinst)
<<<<<<< HEAD
        
        for instance in query:
            setattr(instance, relationname, subinst_list)
        
=======
        for instance in query:
            setattr(instance, relationname, subinst_list)

>>>>>>> 7e2916ec
    # TODO change this to have more sensible arguments
    def _update_relations(self, query, params):
        """Adds, removes, or sets models which are related to the model
        specified in the constructor of this class.

        This function does not commit the changes made to the database. The
        calling function has that responsibility.

        This method returns a :class:`frozenset` of strings representing the
        names of relations which were modified.

        `query` is a SQLAlchemy query instance that evaluates to all instances
        of the model specified in the constructor of this class that should be
        updated.

        `params` is a dictionary containing a mapping from name of the relation
        to modify (as a string) to either a list or another dictionary. In the
        former case, the relation will be assigned the instances specified by
        the elements of the list, which are dictionaries as described below.
        In the latter case, the inner dictionary contains at most two mappings,
        one with the key ``'add'`` and one with the key ``'remove'``. Each of
        these is a mapping to a list of dictionaries which represent the
        attributes of the object to add to or remove from the relation.

        If one of the dictionaries specified in ``add`` or ``remove`` (or the
        list to be assigned) includes an ``id`` key, the object with that
        ``id`` will be attempt to be added or removed. Otherwise, an existing
        object with the specified attribute values will be attempted to be
        added or removed. If adding, a new object will be created if a matching
        object could not be found in the database.

        If a dictionary in one of the ``'remove'`` lists contains a mapping
        from ``'__delete__'`` to ``True``, then the removed object will be
        deleted after being removed from each instance of the model in the
        specified query.

        """
        relations = _get_relations(self.model)
        tochange = frozenset(relations) & frozenset(params)
        for columnname in tochange:
            if isinstance(params[columnname], list):
<<<<<<< HEAD
                tooverride = params[columnname]
                self._override_from_relation(query, columnname, tooverride=tooverride)
            else:
                toadd = params[columnname].get('add', [])
                toremove = params[columnname].get('remove', [])
                
                self._add_to_relation(query, columnname, toadd=toadd)
                self._remove_from_relation(query, columnname, toremove=toremove)
            
=======
                toset = params[columnname]
                self._set_on_relation(query, columnname, toset=toset)
            else:
                toadd = params[columnname].get('add', [])
                toremove = params[columnname].get('remove', [])
                self._add_to_relation(query, columnname, toadd=toadd)
                self._remove_from_relation(query, columnname,
                                           toremove=toremove)
>>>>>>> 7e2916ec
        return tochange

    def _handle_validation_exception(self, exception):
        """Rolls back the session, extracts validation error messages, and
        returns a :func:`flask.jsonify` response with :http:statuscode:`400`
        containing the extracted validation error messages.

        Again, *this method calls
        :meth:`sqlalchemy.orm.session.Session.rollback`*.

        """
        self.session.rollback()
        errors = self._extract_error_messages(exception) or \
            'Could not determine specific validation errors'
        return jsonify_status_code(400, validation_errors=errors)

    def _extract_error_messages(self, exception):
        """Tries to extract a dictionary mapping field name to validation error
        messages from `exception`, which is a validation exception as provided
        in the ``validation_exceptions`` keyword argument in the constructor of
        this class.

        Since the type of the exception is provided by the user in the
        constructor of this class, we don't know for sure where the validation
        error messages live inside `exception`. Therefore this method simply
        attempts to access a few likely attributes and returns the first one it
        finds (or ``None`` if no error messages dictionary can be extracted).

        """
        # 'errors' comes from sqlalchemy_elixir_validations
        if hasattr(exception, 'errors'):
            return exception.errors
        # 'message' comes from savalidation
        if hasattr(exception, 'message'):
            # TODO this works only if there is one validation error
            left, right = exception.message.rsplit(':', 1)
            try:
                left_bracket = left.rindex('[')
                right_bracket = right.rindex(']')
            except ValueError:
                # could not parse the string; we're not trying too hard here...
                return None
            msg = right[:right_bracket].strip(' "')
            fieldname = left[left_bracket + 1:].strip()
            return {fieldname: msg}
        return None

    def _strings_to_dates(self, dictionary):
        """Returns a new dictionary with all the mappings of `dictionary` but
        with date strings mapped to :class:`datetime.datetime` objects.

        The keys of `dictionary` are names of fields in the model specified in
        the constructor of this class. The values are values to set on these
        fields. If a field name corresponds to a field in the model which is a
        :class:`sqlalchemy.types.Date` or :class:`sqlalchemy.types.DateTime`,
        then the returned dictionary will have the corresponding
        :class:`datetime.datetime` Python object as the value of that mapping
        in place of the string.

        This function outputs a new dictionary; it does not modify the
        argument.

        """
        result = {}
        for fieldname, value in dictionary.iteritems():
            if _is_date_field(self.model, fieldname) and value is not None:
                result[fieldname] = parse_datetime(value)
            else:
                result[fieldname] = value
        return result

    def _search(self):
        """Defines a generic search function for the database model.

        If the query string is empty, or if the specified query is invalid for
        some reason (for example, searching for all person instances with), the
        response will be the JSON string ``{"objects": []}``.

        To search for entities meeting some criteria, the client makes a
        request to :http:get:`/api/<modelname>` with a query string containing
        the parameters of the search. The parameters of the search can involve
        filters. In a filter, the client specifies the name of the field by
        which to filter, the operation to perform on the field, and the value
        which is the argument to that operation. In a function, the client
        specifies the name of a SQL function which is executed on the search
        results; the result of executing the function is returned to the
        client.

        The parameters of the search must be provided in JSON form as the value
        of the ``q`` request query parameter. For example, in a database of
        people, to search for all people with a name containing a "y", the
        client would make a :http:method:`get` request to ``/api/person`` with
        query parameter as follows::

            q={"filters": [{"name": "name", "op": "like", "val": "%y%"}]}

        If multiple objects meet the criteria of the search, the response has
        :http:status:`200` and content of the form::

        .. sourcecode:: javascript

           {"objects": [{"name": "Mary"}, {"name": "Byron"}, ...]}

        If the result of the search is a single instance of the model, the JSON
        representation of that instance would be the top-level object in the
        content of the response::

        .. sourcecode:: javascript

           {"name": "Mary", ...}

        For more information SQLAlchemy operators for use in filters, see the
        `SQLAlchemy SQL expression tutorial
        <http://docs.sqlalchemy.org/en/latest/core/tutorial.html>`_.

        The general structure of request data as a JSON string is as follows::

        .. sourcecode:: javascript

           {
             "single": "True",
             "order_by": [{"field": "age", "direction": "asc"}],
             "limit": 2,
             "offset": 1,
             "filters":
               [
                 {"name": "name", "val": "%y%", "op": "like"},
                 {"name": "age", "val": [18, 19, 20, 21], "op": "in"},
                 {"name": "age", "op": "gt", "field": "height"},
                 ...
               ]
           }

        For a complete description of all possible search parameters and
        responses, see :ref:`searchformat`.

        """
        # try to get search query from the request query parameters
        try:
            data = json.loads(request.args.get('q', '{}'))
        except (TypeError, ValueError, OverflowError):
            return jsonify_status_code(400, message='Unable to decode data')

        # perform a filtered search
        try:
            result = search(self.session, self.model, data)
        except NoResultFound:
            return jsonify(message='No result found')
        except MultipleResultsFound:
            return jsonify(message='Multiple results found')
        except:
            return jsonify_status_code(400,
                                       message='Unable to construct query')

        # create a placeholder for the relations of the returned models
        relations = frozenset(_get_relations(self.model))
        # do not follow relations that will not be included in the response
        if self.include_columns is not None:
            cols = frozenset(self.include_columns)
            rels = frozenset(self.include_relations)
            relations &= (cols | rels)
        elif self.exclude_columns is not None:
            relations -= frozenset(self.exclude_columns)
        deep = dict((r, {}) for r in relations)

        # for security purposes, don't transmit list as top-level JSON
        if isinstance(result, list):
            return self._paginated(result, deep)
        else:
            result = _to_dict(result, deep, exclude=self.exclude_columns,
                              exclude_relations=self.exclude_relations,
                              include=self.include_columns,
                              include_relations=self.include_relations)
            return jsonify(result)

    # TODO it is ugly to have `deep` as an arg here; can we remove it?
    def _paginated(self, instances, deep):
        """Returns a paginated JSONified response from the specified list of
        model instances.

        `instances` is a list of model instances.

        `deep` is the dictionary which defines the depth of submodels to output
        in the JSON format of the model instances in `instances`; it is passed
        directly to :func:`_to_dict`.

        The response data is JSON of the form:

        .. sourcecode:: javascript

           {
             "page": 2,
             "total_pages": 3,
             "num_results": 8,
             "objects": [{"id": 1, "name": "Jeffrey", "age": 24}, ...]
           }

        """
        num_results = len(instances)
        if self.paginate:
            # get the page number (first page is page 1)
            page_num = int(request.args.get('page', 1))
            pagesize_num = int(request.args.get('pagesize', 0))
            if pagesize_num > 0:
                self.results_per_page = pagesize_num
                
            start = (page_num - 1) * self.results_per_page
            end = min(num_results, start + self.results_per_page)
            total_pages = int(math.ceil(num_results / self.results_per_page))
        else:
            page_num = 1
            start = 0
            end = num_results
            total_pages = 1
        objects = [_to_dict(x, deep, exclude=self.exclude_columns,
                            exclude_relations=self.exclude_relations,
                            include=self.include_columns,
                            include_relations=self.include_relations)
                   for x in instances[start:end]]
<<<<<<< HEAD
        return jsonify(page=page_num, objects=objects, total_pages=total_pages, num_results=num_results)
=======
        return jsonify(page=page_num, objects=objects, total_pages=total_pages,
                       num_results=num_results)
>>>>>>> 7e2916ec

    def _check_authentication(self):
        """If the specified HTTP method requires authentication (see the
        constructor), this function aborts with :http:statuscode:`401` unless a
        current user is authorized with respect to the authentication function
        specified in the constructor of this class.

        """
        if (request.method in self.authentication_required_for
            and not self.authentication_function()):
            abort(401)

    def _query_by_primary_key(self, primary_key_value, model=None):
        """Returns a SQLAlchemy query object containing the result of querying
        `model` (or ``self.model`` if not specified) for instances whose
        primary key has the value `primary_key_value`.

        Presumably, the returned query should have at most one element.

        """
        the_model = model or self.model
        # force unicode primary key name to string; see unicode_keys_to_strings
        pk_name = str(_primary_key_name(the_model))
        return self.query(the_model).filter_by(**{pk_name: primary_key_value})

    def _get_by(self, primary_key_value, model=None):
        """Returns the single instance of `model` (or ``self.model`` if not
        specified) whose primary key has the value `primary_key_value`, or
        ``None`` if no such instance exists.

        """
        return self._query_by_primary_key(primary_key_value, model).first()

    def get(self, instid):
        """Returns a JSON representation of an instance of model with the
        specified name.

        If ``instid`` is ``None``, this method returns the result of a search
        with parameters specified in the query string of the request. If no
        search parameters are specified, this method returns all instances of
        the specified model.

        If ``instid`` is an integer, this method returns the instance of the
        model with that identifying integer. If no such instance exists, this
        method responds with :http:status:`404`.

        """
        self._check_authentication()
        if instid is None:
            return self._search()
        inst = self._get_by(instid)
        if inst is None:
            abort(404)
        # create a placeholder for the relations of the returned models
        relations = frozenset(_get_relations(self.model))
        # do not follow relations that will not be included in the response
        if self.include_columns is not None:
            cols = frozenset(self.include_columns)
            rels = frozenset(self.include_relations)
            relations &= (cols | rels)
        elif self.exclude_columns is not None:
            relations -= frozenset(self.exclude_columns)
        deep = dict((r, {}) for r in relations)
        result = _to_dict(inst, deep, exclude=self.exclude_columns,
                          exclude_relations=self.exclude_relations,
                          include=self.include_columns,
                          include_relations=self.include_relations)
        return jsonify(result)

    def delete(self, instid):
        """Removes the specified instance of the model with the specified name
        from the database.

        Since :http:method:`delete` is an idempotent method according to the
        :rfc:`2616`, this method responds with :http:status:`204` regardless of
        whether an object was deleted.

        """
        self._check_authentication()
        inst = self._get_by(instid)
        if inst is not None:
            self.session.delete(inst)
            self.session.commit()
        return jsonify_status_code(204)

    def post(self):
        """Creates a new instance of a given model based on request data.

        This function parses the string contained in
        :attr:`flask.request.data`` as a JSON object and then validates it with
        a validator specified in the constructor of this class.

        The :attr:`flask.request.data` attribute will be parsed as a JSON
        object containing the mapping from field name to value to which to
        initialize the created instance of the model.

        After that, it separates all columns that defines relationships with
        other entities, creates a model with the simple columns and then
        creates instances of these submodels and associates them with the
        related fields. This happens only at the first level of nesting.

        Currently, this method can only handle instantiating a model with a
        single level of relationship data.

        """
        self._check_authentication()
        # try to read the parameters for the model from the body of the request
        try:
            params = json.loads(request.data)
        except (TypeError, ValueError, OverflowError):
            return jsonify_status_code(400, message='Unable to decode data')
        # Check for any request parameter naming a column which does not exist
        # on the current model.
        for field in params:
            if not hasattr(self.model, field):
                msg = "Model does not have field '%s'" % field
                return jsonify_status_code(400, message=msg)
        # If post_form_preprocessor is specified, call it
        if self.post_form_preprocessor:
            params = self.post_form_preprocessor(params)

        # Getting the list of relations that will be added later
        cols = _get_columns(self.model)
        relations = _get_relations(self.model)

        # Looking for what we're going to set on the model right now
        colkeys = cols.keys()
        paramkeys = params.keys()
        field_list = set(colkeys).intersection(paramkeys)
        props = set(colkeys).intersection(paramkeys).difference(relations)

        params = dict((field, params[field]) for field in field_list)
        # Special case: if there are any dates, convert the string form of the
        # date into an instance of the Python ``datetime`` object.
        params = self._strings_to_dates(params)

        try:
            # Instantiate the model with the parameters.
            modelargs = dict([(i, params[i]) for i in props])
            # HACK Python 2.5 requires __init__() keywords to be strings.
            instance = self.model(**unicode_keys_to_strings(modelargs))

            # Handling relations, a single level is allowed
            for col in set(relations).intersection(paramkeys):
                submodel = cols[col].property.mapper.class_

                if type(params[col]) == list:
                    # model has several related objects
                    for subparams in params[col]:
                        kw = unicode_keys_to_strings(subparams)
                        subinst = _get_or_create(self.session, submodel,
                                                 **kw)[0]
                        getattr(instance, col).append(subinst)
                else:
                    # model has single related object
                    kw = unicode_keys_to_strings(params[col])
                    subinst = _get_or_create(self.session, submodel, **kw)[0]
                    setattr(instance, col, subinst)

            # add the created model to the session
            self.session.add(instance)
            self.session.commit()

            pk_name = str(_primary_key_name(instance))
            pk_value = getattr(instance, pk_name)
            return jsonify_status_code(201, **{pk_name: pk_value})
        except self.validation_exceptions, exception:
            return self._handle_validation_exception(exception)

    def patch(self, instid):
        """Updates the instance specified by ``instid`` of the named model, or
        updates multiple instances if ``instid`` is ``None``.

        The :attr:`flask.request.data` attribute will be parsed as a JSON
        object containing the mapping from field name to value to which to
        update the specified instance or instances.

        If ``instid`` is ``None``, the query string will be used to search for
        instances (using the :func:`_search` method), and all matching
        instances will be updated according to the content of the request data.
        See the :func:`_search` documentation on more information about search
        parameters for restricting the set of instances on which updates will
        be made in this case.

        """
        self._check_authentication()
        # try to load the fields/values to update from the body of the request
        try:
            data = json.loads(request.data)
        except (TypeError, ValueError, OverflowError):
            # this also happens when request.data is empty
            return jsonify_status_code(400, message='Unable to decode data')
        # Check for any request parameter naming a column which does not exist
        # on the current model.
        for field in data:
            if not hasattr(self.model, field):
                msg = "Model does not have field '%s'" % field
                return jsonify_status_code(400, message=msg)
        # Check if the request is to patch many instances of the current model.
        patchmany = instid is None
        if patchmany:
            try:
                # create a SQLALchemy Query from the query parameter `q`
                query = create_query(self.session, self.model, data)
            except:
                return jsonify_status_code(400,
                                           message='Unable to construct query')
        else:
            # create a SQLAlchemy Query which has exactly the specified row
            query = self._query_by_primary_key(instid)
            assert query.count() == 1, 'Multiple rows with same ID'

        relations = self._update_relations(query, data)
        #field_list = frozenset(data) ^ relations
        #params = dict((field, data[field]) for field in field_list)

        cols = _get_columns(self.model)
        colkeys = cols.keys()
        paramkeys = data.keys()
        field_list = set(colkeys).intersection(paramkeys).difference(relations)
        params = dict((field, data[field]) for field in field_list)

        # Special case: if there are any dates, convert the string form of the
        # date into an instance of the Python ``datetime`` object.
        params = self._strings_to_dates(params)

        try:
            # Let's update all instances present in the query
            num_modified = 0
            if params:
                for item in query.all():
                    for param, value in params.iteritems():
                        print param, value
                        setattr(item, param, value)
                    num_modified += 1
            self.session.commit()
        except self.validation_exceptions, exception:
            return self._handle_validation_exception(exception)

        if patchmany:
            return jsonify(num_modified=num_modified)
        else:
            return self.get(instid)

    def put(self, instid):
        """Alias for :meth:`patch`."""
        return self.patch(instid)<|MERGE_RESOLUTION|>--- conflicted
+++ resolved
@@ -225,16 +225,6 @@
             result[relation] = [_to_dict(inst, rdeep, exclude=newexclude,
                                          include=newinclude)
                                 for inst in relatedvalue]
-<<<<<<< HEAD
-        elif isinstance(relatedvalue, Query):
-            result[relation] = _to_dict(relatedvalue.one(), rdeep,
-                                        exclude=newexclude,
-                                        include=newinclude)
-        else:
-            result[relation] = _to_dict(relatedvalue, rdeep,
-                                        exclude=newexclude,
-                                        include=newinclude)
-=======
             continue
         # If the related value is dynamically loaded, resolve the query to get
         # the single instance.
@@ -242,7 +232,6 @@
             relatedvalue = relatedvalue.one()
         result[relation] = _to_dict(relatedvalue, rdeep, exclude=newexclude,
                                     include=newinclude)
->>>>>>> 7e2916ec
     return result
 
 
@@ -638,13 +627,6 @@
                 getattr(instance, relationname).remove(subinst)
             if remove:
                 self.session.delete(subinst)
-<<<<<<< HEAD
-    def _override_from_relation(self, query, relationname, tooverride=None):
-        submodel = _get_related_model(self.model, relationname)
-        subinst_list = []
-        for dictionary in tooverride or []:
-=======
-
     def _set_on_relation(self, query, relationname, toset=None):
         """Sets the value of the relation specified by `relationname` on each
         instance specified by `query` to have the new or existing related
@@ -670,23 +652,15 @@
         submodel = _get_related_model(self.model, relationname)
         subinst_list = []
         for dictionary in toset or []:
->>>>>>> 7e2916ec
             if 'id' in dictionary:
                 subinst = self._get_by(dictionary['id'], submodel)
             else:
                 kw = unicode_keys_to_strings(dictionary)
                 subinst = _get_or_create(self.session, submodel, **kw)[0]
             subinst_list.append(subinst)
-<<<<<<< HEAD
-        
         for instance in query:
             setattr(instance, relationname, subinst_list)
-        
-=======
-        for instance in query:
-            setattr(instance, relationname, subinst_list)
-
->>>>>>> 7e2916ec
+
     # TODO change this to have more sensible arguments
     def _update_relations(self, query, params):
         """Adds, removes, or sets models which are related to the model
@@ -728,17 +702,6 @@
         tochange = frozenset(relations) & frozenset(params)
         for columnname in tochange:
             if isinstance(params[columnname], list):
-<<<<<<< HEAD
-                tooverride = params[columnname]
-                self._override_from_relation(query, columnname, tooverride=tooverride)
-            else:
-                toadd = params[columnname].get('add', [])
-                toremove = params[columnname].get('remove', [])
-                
-                self._add_to_relation(query, columnname, toadd=toadd)
-                self._remove_from_relation(query, columnname, toremove=toremove)
-            
-=======
                 toset = params[columnname]
                 self._set_on_relation(query, columnname, toset=toset)
             else:
@@ -747,7 +710,6 @@
                 self._add_to_relation(query, columnname, toadd=toadd)
                 self._remove_from_relation(query, columnname,
                                            toremove=toremove)
->>>>>>> 7e2916ec
         return tochange
 
     def _handle_validation_exception(self, exception):
@@ -967,12 +929,8 @@
                             include=self.include_columns,
                             include_relations=self.include_relations)
                    for x in instances[start:end]]
-<<<<<<< HEAD
-        return jsonify(page=page_num, objects=objects, total_pages=total_pages, num_results=num_results)
-=======
         return jsonify(page=page_num, objects=objects, total_pages=total_pages,
                        num_results=num_results)
->>>>>>> 7e2916ec
 
     def _check_authentication(self):
         """If the specified HTTP method requires authentication (see the
@@ -1205,7 +1163,6 @@
             if params:
                 for item in query.all():
                     for param, value in params.iteritems():
-                        print param, value
                         setattr(item, param, value)
                     num_modified += 1
             self.session.commit()
